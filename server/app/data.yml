# ---------------------------------
# DO NOT EDIT THIS FILE!
# This is reserved for system use!
# ---------------------------------
name: Wiki.js
defaults:
  config:
    port: 80
    paths:
      repo: ./repo
      data: ./data
<<<<<<< HEAD
    db:
      host: localhost
      port: 5432
      user: wikijs
      pass: wikijsrocks
      db: wiki
    redis:
      host: localhost
      port: 6379
      db: 0
      password: null
    workers: 0
    ha:
      nodeuid: primary
      readonly: false
    site:
      path: ''
      lang: en
    title: Wiki.js
configNamespaces:
  - auth
  - features
  - git
  - logging
  - site
  - theme
  - uploads
queues:
  - gitSync
  - uplClearTemp
authProviders:
  - local
  - microsoft
  - google
  - facebook
  - github
  - slack
  - ldap
  - azure
=======
    uploads:
      maxImageFileSize: 3,
      maxOtherFileSize: 100
    lang: en
    langRtl: false
    public: false
    auth:
      defaultReadAccess: false
      local:
        enabled: true
      microsoft:
        enabled: false
      google:
        enabled: false
      facebook:
        enabled: false
      github:
        enabled: false
      slack:
        enabled: false
      ldap:
        enabled: false
      azure:
        enabled: false
    db: mongodb://localhost/wiki
    sessionSecret: null
    admin: null
    git:
      url: null
      branch: master
      auth:
        type: basic
        username: null
        password: null
        privateKey: null
        sslVerify: true
      serverEmail: wiki@example.com
      showUserEmail: true
    features:
      linebreaks: true
      mathjax: true
    externalLogging:
      bugsnap: false
      loggly: false
      papertrail: false
      rollbar: false
      sentry: false
    theme:
      primary: indigo
      alt: blue-grey
      footer: blue-grey
      viewSource: false
      code:
        dark: true
        colorize: true
>>>>>>> c2db3659
colors:
  - red
  - pink
  - purple
  - deep-purple
  - indigo
  - blue
  - light-blue
  - cyan
  - teal
  - green
  - light-green
  - lime
  - yellow
  - amber
  - orange
  - deep-orange
  - brown
  - grey
  - blue-grey
langs:
  -
    id: en
    name: English
  -
    id: zh
    name: Chinese - 中文
  -
    id: nl
    name: Dutch - Nederlands
  -
    id: fr
    name: French - Français
  -
    id: de
    name: German - Deutsch
  -
    id: ja
    name: Japanese - 日本語
  -
    id: ko
    name: Korean - 한국어
  -
    id: fa
    name: Persian (Fārsi) - فارسی
  -
    id: pt
    name: Portuguese - Português
  -
    id: ru
    name: Russian - Русский
  -
    id: es
    name: Spanish - Español
# ---------------------------------<|MERGE_RESOLUTION|>--- conflicted
+++ resolved
@@ -9,7 +9,6 @@
     paths:
       repo: ./repo
       data: ./data
-<<<<<<< HEAD
     db:
       host: localhost
       port: 5432
@@ -49,63 +48,6 @@
   - slack
   - ldap
   - azure
-=======
-    uploads:
-      maxImageFileSize: 3,
-      maxOtherFileSize: 100
-    lang: en
-    langRtl: false
-    public: false
-    auth:
-      defaultReadAccess: false
-      local:
-        enabled: true
-      microsoft:
-        enabled: false
-      google:
-        enabled: false
-      facebook:
-        enabled: false
-      github:
-        enabled: false
-      slack:
-        enabled: false
-      ldap:
-        enabled: false
-      azure:
-        enabled: false
-    db: mongodb://localhost/wiki
-    sessionSecret: null
-    admin: null
-    git:
-      url: null
-      branch: master
-      auth:
-        type: basic
-        username: null
-        password: null
-        privateKey: null
-        sslVerify: true
-      serverEmail: wiki@example.com
-      showUserEmail: true
-    features:
-      linebreaks: true
-      mathjax: true
-    externalLogging:
-      bugsnap: false
-      loggly: false
-      papertrail: false
-      rollbar: false
-      sentry: false
-    theme:
-      primary: indigo
-      alt: blue-grey
-      footer: blue-grey
-      viewSource: false
-      code:
-        dark: true
-        colorize: true
->>>>>>> c2db3659
 colors:
   - red
   - pink
